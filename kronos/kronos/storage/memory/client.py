import bisect

from collections import defaultdict
from uuid import UUID

from kronos.conf.constants import ID_FIELD
from kronos.conf.constants import ResultOrder
from kronos.storage.base import BaseStorage
from kronos.utils.math import uuid_from_kronos_time
<<<<<<< HEAD
from kronos.utils.uuid import UUIDType

=======
from kronos.utils.math import UUIDType
from kronos.utils.validate import is_pos_int
>>>>>>> 87b146b0

class Event(dict):
  """
  An event is stored in memory as a dictionary.
  We define a comparator because events are sortable by the time in their
  UUIDs
  """
  def __cmp__(self, other):
    self_uuid = UUID(self[ID_FIELD])
    other_uuid = UUID(other[ID_FIELD])

    # If my time is != other's time, return that comparison
    if self_uuid.time < other_uuid.time:
      return -1
    elif self_uuid.time > other_uuid.time:
      return 1

    # If our times are equal, compare our raw bytes
    if self_uuid.bytes < other_uuid.bytes:
      return -1
    elif self_uuid.bytes > other_uuid.bytes:
      return 1

    return 0

class InMemoryStorage(BaseStorage):
  """
  The in memory storage backend maintains a sorted list of events per stream
  name.
  The size of this list is capped at `max_items` per stream.
  """

  SETTINGS_VALIDATORS = {
    'default_max_items': is_pos_int,
  }
  
  def __init__(self, name, **settings):
    super(InMemoryStorage, self).__init__(name, **settings)
    self.db = defaultdict(lambda: defaultdict(list))

  def is_alive(self):
    return True
  
  def _insert(self, namespace, stream, events, configuration):
    """
    `stream` is the name of a stream and `events` is a list of events to
    insert. Make room for the events to insert if necessary by deleting the
    oldest events. Then insert each event in time sorted order.
    """
    max_items = configuration.get('max_items', self.default_max_items)  
    for event in events:
      while len(self.db[namespace][stream]) >= max_items:
        self.db[namespace][stream].pop(0)
      bisect.insort(self.db[namespace][stream], Event(event))
    
  def _delete(self, namespace, stream, start_id, end_time, configuration):
    """
    Delete events with id > `start_id` and end_time <= `end_time`.
    """
    start_id = str(start_id)
    start_id_event = Event({ID_FIELD: start_id})
    end_id_event = Event({ID_FIELD:
                          str(uuid_from_kronos_time(end_time,
                                                    _type=UUIDType.HIGHEST))})
    stream_events = self.db[namespace][stream]

    # Find the interval our events belong to.
    lo = bisect.bisect_left(stream_events, start_id_event)
    if lo + 1 > len(stream_events):
      return 0
    if stream_events[lo][ID_FIELD] == start_id:
      lo += 1
    hi = bisect.bisect_right(stream_events, end_id_event)

    del stream_events[lo:hi]
    return max(0, hi - lo)

  def _retrieve(self, namespace, stream, start_id, end_time, order, limit,
                configuration):
    """
    Yield events from stream starting after the event with id `start_id` until
    and including events with timestamp `end_time`.
    """
    start_id = str(start_id)
    start_id_event = Event({ID_FIELD: start_id})
    end_id_event = Event({ID_FIELD:
                          str(uuid_from_kronos_time(end_time,
                                                    _type=UUIDType.HIGHEST))})
    stream_events = self.db[namespace][stream]

    # Find the interval our events belong to.
    lo = bisect.bisect_left(stream_events, start_id_event)
    if lo + 1 > len(stream_events):
      return
    if stream_events[lo][ID_FIELD] == start_id:
      lo += 1
    hi = bisect.bisect_right(stream_events, end_id_event)
    
    if order == ResultOrder.DESCENDING:
      index_it = xrange(hi-1, lo-1, -1)
    else:
      index_it = xrange(lo, hi)

    for i in index_it:
      if limit <= 0:
        break
      limit -= 1
      yield stream_events[i]

  def _streams(self, namespace):
    return self.db[namespace].iterkeys()

  def _clear(self):
    self.db = defaultdict(lambda: defaultdict(list))<|MERGE_RESOLUTION|>--- conflicted
+++ resolved
@@ -7,13 +7,9 @@
 from kronos.conf.constants import ResultOrder
 from kronos.storage.base import BaseStorage
 from kronos.utils.math import uuid_from_kronos_time
-<<<<<<< HEAD
-from kronos.utils.uuid import UUIDType
-
-=======
 from kronos.utils.math import UUIDType
 from kronos.utils.validate import is_pos_int
->>>>>>> 87b146b0
+
 
 class Event(dict):
   """
