--- conflicted
+++ resolved
@@ -9,15 +9,10 @@
 import sys
 import unittest
 
-<<<<<<< HEAD
-#import gevent.monkey; gevent.monkey.patch_all()
-#import geventhttpclient.httplib; geventhttpclient.httplib.patch()
-=======
->>>>>>> 87b146b0
-
 from argparse import ArgumentParser
 
 from kronos.core.exceptions import BackendMissing
+
 
 def load_config(config_name):
   # Configure Kronos with the right settings before running the tests.
